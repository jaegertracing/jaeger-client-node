--- conflicted
+++ resolved
@@ -18,15 +18,8 @@
     services:
       - docker
   - env: TEST_NODE_VERSION=4
-<<<<<<< HEAD
-  - env: TEST_NODE_VERSION=--lts
-  - env: TEST_NODE_VERSION=node
-  allow_failures:
-  - env: TEST_NODE_VERSION=node
-=======
   - env: TEST_NODE_VERSION=6
   - env: TEST_NODE_VERSION=10 LINT=1 COVER=1
->>>>>>> 8d0b1f76
 
 env:
   global:
