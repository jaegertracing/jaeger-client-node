// @flow
// Copyright (c) 2016 Uber Technologies, Inc.
//
// Licensed under the Apache License, Version 2.0 (the "License"); you may not use this file except
// in compliance with the License. You may obtain a copy of the License at
//
// http://www.apache.org/licenses/LICENSE-2.0
//
// Unless required by applicable law or agreed to in writing, software distributed under the License
// is distributed on an "AS IS" BASIS, WITHOUT WARRANTIES OR CONDITIONS OF ANY KIND, either express
// or implied. See the License for the specific language governing permissions and limitations under
// the License.

import * as constants from '../constants.js';
import Metrics from '../metrics/metrics.js';
import NoopMetricFactory from '../metrics/noop/metric_factory';
import SpanContext from '../span_context.js';
import Utils from '../util.js';
import { parseCommaSeparatedBaggage } from '../propagators/baggage';

export default class TextMapCodec {
  _urlEncoding: boolean;
  _contextKey: string;
  _baggagePrefix: string;
  _metrics: any;

  constructor(options: any = {}) {
    this._urlEncoding = !!options.urlEncoding;
    this._contextKey = options.contextKey || constants.TRACER_STATE_HEADER_NAME;
    this._contextKey = this._contextKey.toLowerCase();
    this._baggagePrefix = options.baggagePrefix || constants.TRACER_BAGGAGE_HEADER_PREFIX;
    this._baggagePrefix = this._baggagePrefix.toLowerCase();
    this._metrics = options.metrics || new Metrics(new NoopMetricFactory());
  }

  _encodeValue(value: string): string {
    if (this._urlEncoding) {
      return encodeURIComponent(value);
    }

    return value;
  }

  _decodeValue(value: string): string {
    // only use url-decoding if there are meta-characters '%'
    if (this._urlEncoding && value.indexOf('%') > -1) {
      return this._decodeURIValue(value);
    }

    return value;
  }

  _decodeURIValue(value: string): string {
    // unfortunately, decodeURIComponent() can throw 'URIError: URI malformed' on bad strings
    try {
      return decodeURIComponent(value);
    } catch (e) {
      return value;
    }
  }

  extract(carrier: any): ?SpanContext {
    let spanContext = new SpanContext();
    let baggage = {};
    let debugId = '';

<<<<<<< HEAD
        for (let key in carrier) {
            if (carrier.hasOwnProperty(key)) {
                let lowerKey = key.toLowerCase();
                if (lowerKey === this._contextKey) {
                    let decodedContext = SpanContext.fromString(carrier[key]);
                    if (decodedContext !== null) { // trying to create context from split(":") worked ... no need to decode
                        spanContext = decodedContext;
                        continue;
                    }
                    decodedContext = SpanContext.fromString(this._decodeValue(carrier[key]));
                    if (decodedContext === null) {
                        this._metrics.decodingErrors.increment(1);
                        continue;
                    }
                    spanContext = decodedContext;
                } else if (lowerKey === constants.JAEGER_DEBUG_HEADER) {
                    debugId = this._decodeValue(carrier[key]);
                } else if (lowerKey === constants.JAEGER_BAGGAGE_HEADER) {
                    this._parseCommaSeparatedBaggage(baggage, this._decodeValue(carrier[key]));
                } else if (Utils.startsWith(lowerKey, this._baggagePrefix)) {
                    let keyWithoutPrefix = key.substring(this._baggagePrefix.length);
                    baggage[keyWithoutPrefix] = this._decodeValue(carrier[key]);
                }
            }
=======
    for (let key in carrier) {
      if (carrier.hasOwnProperty(key)) {
        let lowerKey = key.toLowerCase();
        if (lowerKey === this._contextKey) {
          let decodedContext = SpanContext.fromString(this._decodeValue(carrier[key]));
          if (decodedContext === null) {
            this._metrics.decodingErrors.increment(1);
          } else {
            spanContext = decodedContext;
          }
        } else if (lowerKey === constants.JAEGER_DEBUG_HEADER) {
          debugId = this._decodeValue(carrier[key]);
        } else if (lowerKey === constants.JAEGER_BAGGAGE_HEADER) {
          parseCommaSeparatedBaggage(baggage, this._decodeValue(carrier[key]));
        } else if (Utils.startsWith(lowerKey, this._baggagePrefix)) {
          let keyWithoutPrefix = key.substring(this._baggagePrefix.length);
          baggage[keyWithoutPrefix] = this._decodeValue(carrier[key]);
>>>>>>> cdd09e82
        }
      }
    }

    spanContext.debugId = debugId;
    spanContext.baggage = baggage;
    return spanContext;
  }

  inject(spanContext: SpanContext, carrier: any): void {
    let stringSpanContext = spanContext.toString();
    carrier[this._contextKey] = stringSpanContext; // no need to encode this

    let baggage = spanContext.baggage;
    for (let key in baggage) {
      if (baggage.hasOwnProperty(key)) {
        let value = this._encodeValue(spanContext.baggage[key]);
        carrier[`${this._baggagePrefix}${key}`] = value;
      }
    }
  }
}<|MERGE_RESOLUTION|>--- conflicted
+++ resolved
@@ -64,42 +64,21 @@
     let baggage = {};
     let debugId = '';
 
-<<<<<<< HEAD
-        for (let key in carrier) {
-            if (carrier.hasOwnProperty(key)) {
-                let lowerKey = key.toLowerCase();
-                if (lowerKey === this._contextKey) {
-                    let decodedContext = SpanContext.fromString(carrier[key]);
-                    if (decodedContext !== null) { // trying to create context from split(":") worked ... no need to decode
-                        spanContext = decodedContext;
-                        continue;
-                    }
-                    decodedContext = SpanContext.fromString(this._decodeValue(carrier[key]));
-                    if (decodedContext === null) {
-                        this._metrics.decodingErrors.increment(1);
-                        continue;
-                    }
-                    spanContext = decodedContext;
-                } else if (lowerKey === constants.JAEGER_DEBUG_HEADER) {
-                    debugId = this._decodeValue(carrier[key]);
-                } else if (lowerKey === constants.JAEGER_BAGGAGE_HEADER) {
-                    this._parseCommaSeparatedBaggage(baggage, this._decodeValue(carrier[key]));
-                } else if (Utils.startsWith(lowerKey, this._baggagePrefix)) {
-                    let keyWithoutPrefix = key.substring(this._baggagePrefix.length);
-                    baggage[keyWithoutPrefix] = this._decodeValue(carrier[key]);
-                }
-            }
-=======
     for (let key in carrier) {
       if (carrier.hasOwnProperty(key)) {
         let lowerKey = key.toLowerCase();
         if (lowerKey === this._contextKey) {
-          let decodedContext = SpanContext.fromString(this._decodeValue(carrier[key]));
+          let decodedContext = SpanContext.fromString(carrier[key]);
+          if (decodedContext !== null) { // trying to create context from split(":") worked ... no need to decode
+            spanContext = decodedContext;
+            continue;
+          }
+          decodedContext = SpanContext.fromString(this._decodeValue(carrier[key]));
           if (decodedContext === null) {
             this._metrics.decodingErrors.increment(1);
-          } else {
-            spanContext = decodedContext;
+            continue;
           }
+          spanContext = decodedContext;
         } else if (lowerKey === constants.JAEGER_DEBUG_HEADER) {
           debugId = this._decodeValue(carrier[key]);
         } else if (lowerKey === constants.JAEGER_BAGGAGE_HEADER) {
@@ -107,7 +86,6 @@
         } else if (Utils.startsWith(lowerKey, this._baggagePrefix)) {
           let keyWithoutPrefix = key.substring(this._baggagePrefix.length);
           baggage[keyWithoutPrefix] = this._decodeValue(carrier[key]);
->>>>>>> cdd09e82
         }
       }
     }
