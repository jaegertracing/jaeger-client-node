--- conflicted
+++ resolved
@@ -8,15 +8,10 @@
 
 .PHONY: test
 test: build-node
-<<<<<<< HEAD
-	npm run flow & npm run lint
+	npm run flow
+	npm run lint
 	./node_modules/.bin/mocha --compilers js:babel-core/register test
 	./node_modules/.bin/mocha --compilers js:babel-register crossdock/test
-=======
-	npm run flow
-	npm run lint
-	./node_modules/mocha/bin/mocha --compilers js:babel-core/register
->>>>>>> d04b8e70
 
 .PHONY: build-node
 build-node: node_modules
