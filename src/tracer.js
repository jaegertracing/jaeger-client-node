--- conflicted
+++ resolved
@@ -64,13 +64,8 @@
     sampler: Sampler = new ConstSampler(false),
     options: any = {}
   ) {
-<<<<<<< HEAD
     this._tags = options.tags ? Utils.clone(options.tags) : {};
-    this._tags[constants.JAEGER_CLIENT_VERSION_TAG_KEY] = 'Node-3.14.4';
-=======
-    this._tags = options.tags || {};
     this._tags[constants.JAEGER_CLIENT_VERSION_TAG_KEY] = `Node-${version}`;
->>>>>>> 25df0a76
     this._tags[constants.TRACER_HOSTNAME_TAG_KEY] =
       this._tags[constants.TRACER_HOSTNAME_TAG_KEY] || os.hostname();
     this._tags[constants.PROCESS_IP] = this._tags[constants.PROCESS_IP] || Utils.myIp();
