// @flow
// Copyright (c) 2018 Jaeger Author.
//
// Licensed under the Apache License, Version 2.0 (the "License"); you may not use this file except
// in compliance with the License. You may obtain a copy of the License at
//
// http://www.apache.org/licenses/LICENSE-2.0
//
// Unless required by applicable law or agreed to in writing, software distributed under the License
// is distributed on an "AS IS" BASIS, WITHOUT WARRANTIES OR CONDITIONS OF ANY KIND, either express
// or implied. See the License for the specific language governing permissions and limitations under
// the License.

class CounterPromWrapper {
  _counter: any;

  constructor(counter: any) {
    this._counter = counter;
  }

  increment(delta: number): void {
    this._counter.inc(delta);
  }
}

class GaugePromWrapper {
  _gauge: any;

  constructor(gauge: any) {
    this._gauge = gauge;
  }

  update(value: number): void {
    this._gauge.set(value);
  }
}

export default class PrometheusMetricsFactory {
  _cache: any = {};
  _namespace: ?string;
  _promClient: any;

  /**
   * Construct metrics factory for Prometheus
   *
   * To instantiate, prom-client needs to be passed like this:
   *
   *    var PrometheusMetricsFactory = require('jaeger-client').PrometheusMetricsFactory;
   *    var promClient = require('prom-client');
   *
   *    var namespace = 'your-namespace';
   *    var metrics = new PrometheusMetricsFactory(promClient, namespace);
   *
   * @param {Object} promClient - prom-client object.
   * @param {String} namespace - Optional a namespace that prepends to each metric name.
   */
<<<<<<< HEAD
  constructor(promClient: {}, namespace: ?string) {
=======
  constructor(promClient: Object, namespace: ?string) {
>>>>>>> cecd1cfb
    if (!promClient || !promClient.Counter || !promClient.Gauge) {
      throw new Error('prom-client must be provided');
    }
    this._promClient = promClient;
    this._namespace = namespace;
  }

  _createMetric(metric: any, name: string, labels: {}): any {
    let labelNames = [];
    let labelValues = [];
    for (let key in labels) {
      labelNames.push(key);
      labelValues.push(labels[key]);
    }
    let key = name + ',' + labelNames.toString();
    let help = name;
    if (this._namespace) {
      name = this._namespace + '_' + name;
    }
    if (!(key in this._cache)) {
      this._cache[key] = new metric(name, help, labelNames);
    }
    return labelValues.length > 0 ? this._cache[key].labels(...labelValues) : this._cache[key];
  }

  /**
   * Create a counter metric
   * @param {string} name - metric name
   * @param {any} tags - labels
   * @returns {Counter} - created counter metric
   */
  createCounter(name: string, tags: {}): Counter {
    return new CounterPromWrapper(this._createMetric(this._promClient.Counter, name, tags));
  }

  /**
   * Create a gauge metric
   * @param {string} name - metric name
   * @param {any} tags - labels
   * @returns {Gauge} - created gauge metric
   */
  createGauge(name: string, tags: {}): Gauge {
    return new GaugePromWrapper(this._createMetric(this._promClient.Gauge, name, tags));
  }
}<|MERGE_RESOLUTION|>--- conflicted
+++ resolved
@@ -54,11 +54,7 @@
    * @param {Object} promClient - prom-client object.
    * @param {String} namespace - Optional a namespace that prepends to each metric name.
    */
-<<<<<<< HEAD
-  constructor(promClient: {}, namespace: ?string) {
-=======
   constructor(promClient: Object, namespace: ?string) {
->>>>>>> cecd1cfb
     if (!promClient || !promClient.Counter || !promClient.Gauge) {
       throw new Error('prom-client must be provided');
     }
